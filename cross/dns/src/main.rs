//! # ESP32-WROOM-RP Pico Wireless Example
//!
//! This application demonstrates how to use the ESP32-WROOM-RP crate to perform
//! a DNS hostname lookup after setting what DNS server to use.
//!
//! See the `Cargo.toml` file for Copyright and license details.

#![no_std]
#![no_main]

extern crate esp32_wroom_rp;

include!("../../secrets/secrets.rs");

// The macro for our start-up function
use cortex_m_rt::entry;

// Needed for debug output symbols to be linked in binary image
use defmt_rtt as _;

use panic_probe as _;

// Alias for our HAL crate
use rp2040_hal as hal;

use embedded_hal::spi::MODE_0;
use fugit::RateExtU32;
use hal::clocks::Clock;
use hal::pac;

use esp32_wroom_rp::network::IpAddress;
use esp32_wroom_rp::wifi::ConnectionStatus;

/// The linker will place this boot block at the start of our program image. We
/// need this to help the ROM bootloader get our code up and running.
#[link_section = ".boot2"]
#[used]
pub static BOOT2: [u8; 256] = rp2040_boot2::BOOT_LOADER_W25Q080;

/// External high-speed crystal on the Raspberry Pi Pico board is 12 MHz. Adjust
/// if your board has a different frequency
const XTAL_FREQ_HZ: u32 = 12_000_000u32;

/// Entry point to our bare-metal application.
///
/// The `#[entry]` macro ensures the Cortex-M start-up code calls this function
/// as soon as all global variables are initialized.
#[entry]
fn main() -> ! {
    // Grab our singleton objects
    let mut pac = pac::Peripherals::take().unwrap();
    let core = pac::CorePeripherals::take().unwrap();

    // Set up the watchdog driver - needed by the clock setup code
    let mut watchdog = hal::Watchdog::new(pac.WATCHDOG);

    // Configure the clocks
    let clocks = hal::clocks::init_clocks_and_plls(
        XTAL_FREQ_HZ,
        pac.XOSC,
        pac.CLOCKS,
        pac.PLL_SYS,
        pac.PLL_USB,
        &mut pac.RESETS,
        &mut watchdog,
    )
    .ok()
    .unwrap();

    let mut delay = cortex_m::delay::Delay::new(core.SYST, clocks.system_clock.freq().to_Hz());

    // The single-cycle I/O block controls our GPIO pins
    let sio = hal::Sio::new(pac.SIO);

    // Set the pins to their default state
    let pins = hal::gpio::Pins::new(
        pac.IO_BANK0,
        pac.PADS_BANK0,
        sio.gpio_bank0,
        &mut pac.RESETS,
    );

    defmt::info!("ESP32-WROOM-RP DNS resolve example");

    // These are implicitly used by the spi driver if they are in the correct mode
    let _spi_miso = pins.gpio16.into_mode::<hal::gpio::FunctionSpi>();
    let _spi_sclk = pins.gpio18.into_mode::<hal::gpio::FunctionSpi>();
    let _spi_mosi = pins.gpio19.into_mode::<hal::gpio::FunctionSpi>();

    let spi = hal::Spi::<_, _, 8>::new(pac.SPI0);

    // Exchange the uninitialized SPI driver for an initialized one
    let spi = spi.init(
        &mut pac.RESETS,
        clocks.peripheral_clock.freq(),
        8.MHz(),
        &MODE_0,
    );

    let esp_pins = esp32_wroom_rp::gpio::EspControlPins {
        // CS on pin x (GPIO7)
        cs: pins.gpio7.into_mode::<hal::gpio::PushPullOutput>(),
        // GPIO0 on pin x (GPIO2)
        gpio0: pins.gpio2.into_mode::<hal::gpio::PushPullOutput>(),
        // RESETn on pin x (GPIO11)
        resetn: pins.gpio11.into_mode::<hal::gpio::PushPullOutput>(),
        // ACK on pin x (GPIO10)
        ack: pins.gpio10.into_mode::<hal::gpio::FloatingInput>(),
    };

    let mut wifi = esp32_wroom_rp::wifi::Wifi::init(spi, esp_pins, &mut delay).unwrap();

    let result = wifi.join(SSID, PASSPHRASE);
    defmt::info!("Join Result: {:?}", result);

    defmt::info!("Entering main loop");

    let mut sleep: u32 = 1500;
    loop {
        match wifi.get_connection_status() {
            Ok(status) => {
                defmt::info!("Get Connection Result: {:?}", status);
<<<<<<< HEAD

                let mut sleep: u32 = 1500;
=======
>>>>>>> ad4470c4
                delay.delay_ms(sleep);

                if status == ConnectionStatus::Connected {
                    defmt::info!("Connected to Network: {:?}", SSID);

                    // The IPAddresses of two DNS servers to resolve hostnames with.
                    // Note that failover from ip1 to ip2 is fully functional.
                    let ip1: IpAddress = [9, 9, 9, 9];
                    let ip2: IpAddress = [8, 8, 8, 8];
                    let dns_result = wifi.set_dns(ip1, Some(ip2));

                    defmt::info!("set_dns result: {:?}", dns_result);

                    let hostname = "github.com";
                    defmt::info!("Doing a DNS resolve for {}", hostname);

                    match wifi.resolve(hostname) {
                        Ok(ip) => {
                            defmt::info!("Server IP: {:?}", ip);
                        }
                        Err(e) => {
                            defmt::error!("Failed to resolve hostname {}", hostname);
                            defmt::error!("Err: {}", e);
                        }
                    }

                    wifi.leave().ok().unwrap();
                } else if status == ConnectionStatus::Disconnected {
                    defmt::info!("Disconnected from Network: {:?}", SSID);
                    sleep = 20000; // No need to loop as often after disconnecting
                }
            }
            Err(e) => {
                defmt::info!("Failed to Get Connection Result: {:?}", e);
            }
        }
    }
}<|MERGE_RESOLUTION|>--- conflicted
+++ resolved
@@ -115,16 +115,13 @@
 
     defmt::info!("Entering main loop");
 
-    let mut sleep: u32 = 1500;
+    let sleep: u32 = 1500;
     loop {
         match wifi.get_connection_status() {
             Ok(status) => {
                 defmt::info!("Get Connection Result: {:?}", status);
-<<<<<<< HEAD
 
                 let mut sleep: u32 = 1500;
-=======
->>>>>>> ad4470c4
                 delay.delay_ms(sleep);
 
                 if status == ConnectionStatus::Connected {
