[package]
authors = [
    "Jim Hodapp",
    "Caleb Bourg",
    "Glyn Matthews"
]
edition = "2021"
readme = "README.md"
name = "esp32-wroom-rp"
version = "0.1.0"
resolver = "2"
description = "Rust-based Espressif ESP32-WROOM WiFi driver crate for RP2040 series microcontroller boards."

[lib]
name = "esp32_wroom_rp"

[dependencies]
cortex-m = "0.7.5"
cortex-m-rt = "0.7.1"
embedded-hal = { version = "=1.0.0-alpha.7" }
<<<<<<< HEAD
embedded-time = "0.12.0"
=======
embedded-hal-02 = { version = "0.2.7", package="embedded-hal"  }
embedded-time = "0.12.0"

defmt = "0.3.0"
defmt-rtt = "0.3.0"
panic-probe = { version = "0.3.0", features = ["print-rtt"] }
>>>>>>> 86e6be37

rp2040-hal = { version = "0.5.0", features=["rt", "eh1_0_alpha"] }
rp2040-boot2 = { version = "0.2" }
cortex-m-semihosting = "0.5.0"

[features]
default = [
    "defmt-default",
]
defmt-default = []
defmt-trace = []
defmt-debug = []
defmt-info = []
defmt-warn = []
defmt-error = []

# cargo build/run
[profile.dev]
codegen-units = 1
debug = 2
debug-assertions = true
incremental = false
opt-level = 3
overflow-checks = true

# cargo build/run --release
[profile.release]
codegen-units = 1
debug = 2
debug-assertions = false
incremental = false
lto = 'fat'
opt-level = 3
overflow-checks = false

# do not optimize proc-macro crates = faster builds from scratch
[profile.dev.build-override]
codegen-units = 8
debug = false
debug-assertions = false
opt-level = 0
overflow-checks = false

[profile.release.build-override]
codegen-units = 8
debug = false
debug-assertions = false
opt-level = 0
overflow-checks = false

# cargo test
[profile.test]
codegen-units = 1
debug = 2
debug-assertions = true
incremental = false
opt-level = 3
overflow-checks = true

# cargo test --release
[profile.bench]
codegen-units = 1
debug = 2
debug-assertions = false
incremental = false
lto = 'fat'
opt-level = 3

[[example]]
name = "get_fw_version"<|MERGE_RESOLUTION|>--- conflicted
+++ resolved
@@ -18,16 +18,12 @@
 cortex-m = "0.7.5"
 cortex-m-rt = "0.7.1"
 embedded-hal = { version = "=1.0.0-alpha.7" }
-<<<<<<< HEAD
-embedded-time = "0.12.0"
-=======
 embedded-hal-02 = { version = "0.2.7", package="embedded-hal"  }
 embedded-time = "0.12.0"
 
 defmt = "0.3.0"
 defmt-rtt = "0.3.0"
 panic-probe = { version = "0.3.0", features = ["print-rtt"] }
->>>>>>> 86e6be37
 
 rp2040-hal = { version = "0.5.0", features=["rt", "eh1_0_alpha"] }
 rp2040-boot2 = { version = "0.2" }
